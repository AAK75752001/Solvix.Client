--- conflicted
+++ resolved
@@ -23,11 +23,7 @@
             public static string GetChat = "chat";  // + /{chatId}
             public static string StartChat = "chat/start";
             public static string GetMessages = "chat";  // + /{chatId}/messages
-<<<<<<< HEAD
-            public static string SendMessage = "chat/send_message";
-=======
             public static string SendMessage = "chat/send-message";
->>>>>>> 592f69a2
             public static string MarkRead = "chat";  // + /{chatId}/mark-read
 
             // User Endpoints
